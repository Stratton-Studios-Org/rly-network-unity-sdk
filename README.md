# Rally Protocol Unity SDK

The Rally Protocol Unity SDK enables Unity developers to integrate blockchain functionality into their games and applications, leveraging the Rally Protocol for decentralized finance and blockchain interactions.

<<<<<<< HEAD
[![License](https://img.shields.io/badge/License-MIT-blue.svg)](LICENSE)
[![Unity](https://img.shields.io/badge/Unity-2021.3+-black.svg)](https://unity.com)
=======
## Cloning

You need to enable Git longpaths before cloning, just run the below command in the terminal (this is intended for Windows users only):

```
git config --system core.longpaths true
```

If you're using Git GUIs, use `--global` like so:

```
git config --global core.longpaths true
```

## Folder Structure
>>>>>>> d08256d2

## Overview

The Rally Protocol Unity SDK provides a complete solution for integrating blockchain functionality into Unity games and applications. With features for account management, token transfers, gasless transactions, and more, the SDK makes it easy to incorporate Web3 functionality into your Unity projects.

## Documentation

For comprehensive documentation, visit our [Documentation Website](https://docs.rallyprotocol.com/) or explore the [docs](./docs/) directory in this repository.

- [Getting Started Guide](./docs/guides/getting-started.md)
- [API Reference](./docs/api/index.md)
- [Examples](./docs/examples/index.md)
- [Guides](./docs/guides/index.md)

## Project Structure

- `src/RallyProtocol.Unity`: The primary Unity project and SDK code
- `src/RallyProtocol.Unity.Publish`: The Unity publish project for exporting the installer
- `src/RallyProtocol.Unity.AndroidPlugin`: The Android plugin for the Unity project
- `src/RallyProtocol.Unity.iOSPlugin`: The iOS plugin for the Unity project
- `src/RallyProtocol.NET`: The .NET SDK for the Rally Protocol
- `src/Dependencies`: The dependencies for the .NET SDK project
- `docs`: Comprehensive documentation

## Quick Start

### Installation

#### Method 1: Using the Unity Package Manager

1. Open your Unity project
2. Go to **Window > Package Manager**
3. Click the **+** button and select **Add package from git URL...**
4. Enter: `https://github.com/rally-dfs/rly-network-unity-sdk.git`
5. Click **Add**

#### Method 2: Using the Rally Protocol Installer

1. Download the latest installer from the [GitHub releases page](https://github.com/rally-dfs/rly-network-unity-sdk/releases)
2. Import the package into your Unity project via **Assets > Import Package > Custom Package...**

### Basic Usage

#### 1. Setup
Open the Rally Protocol setup window via **Window > Rally Protocol > Setup** to configure your API key and network.

#### 2. Creating an Account

```csharp
IRallyNetwork rlyNetwork = RallyUnityManager.Instance.RlyNetwork;
IRallyAccountManager accountManager = rlyNetwork.AccountManager;

// Create a new account
await accountManager.CreateAccountAsync(new()
{
    Overwrite = false,
    StorageOptions = new()
    {
        SaveToCloud = true,
        RejectOnCloudSaveFailure = false
    }
});
```

#### 3. Claiming and Transferring Tokens

```csharp
// Claim RLY tokens
await rlyNetwork.ClaimRlyAsync();

// Check balance
decimal balance = await rlyNetwork.GetBalanceAsync();

// Transfer tokens
string destinationAddress = "0xRecipientAddressHere";
decimal amount = 5.0m;
await rlyNetwork.TransferAsync(destinationAddress, amount);
```

## Features

- **Account Management**: Create, store, and manage blockchain accounts
- **Token Operations**: Claim and transfer RLY tokens
- **Gasless Transactions**: Use the Gas Station Network for gasless transactions
- **Cross-Platform Support**: iOS and Android support via platform-specific plugins
- **Unity Integration**: Seamless integration with the Unity editor and runtime

## Running Tests

The tests are included in the `src/RallyProtocol.Unity` project. To run the tests, open the project in Unity and use the Unity Test Runner window.

## Building the Installer

To build the installer, open the `src/RallyProtocol.Unity.Publish` project in Unity and export the installer from the **Stratton Studios > Export Package Utility** menu by selecting **Rally Protocol - Installer** package.

## Contributing

Contributions are welcome! Please feel free to submit a Pull Request.

## License

This project is licensed under the MIT License - see the [LICENSE](LICENSE) file for details.

## Resources

- [Official Website](https://rallyprotocol.com)
- [Documentation](https://docs.rallyprotocol.com/)
- [Flutter SDK](https://github.com/rally-dfs/flutter-sdk)
- [Mobile SDK](https://github.com/rally-dfs/rly-network-mobile-sdk)<|MERGE_RESOLUTION|>--- conflicted
+++ resolved
@@ -2,26 +2,8 @@
 
 The Rally Protocol Unity SDK enables Unity developers to integrate blockchain functionality into their games and applications, leveraging the Rally Protocol for decentralized finance and blockchain interactions.
 
-<<<<<<< HEAD
 [![License](https://img.shields.io/badge/License-MIT-blue.svg)](LICENSE)
 [![Unity](https://img.shields.io/badge/Unity-2021.3+-black.svg)](https://unity.com)
-=======
-## Cloning
-
-You need to enable Git longpaths before cloning, just run the below command in the terminal (this is intended for Windows users only):
-
-```
-git config --system core.longpaths true
-```
-
-If you're using Git GUIs, use `--global` like so:
-
-```
-git config --global core.longpaths true
-```
-
-## Folder Structure
->>>>>>> d08256d2
 
 ## Overview
 
@@ -109,6 +91,20 @@
 - **Cross-Platform Support**: iOS and Android support via platform-specific plugins
 - **Unity Integration**: Seamless integration with the Unity editor and runtime
 
+## Troubleshooting
+
+You need to enable Git longpaths before cloning, just run the below command in the terminal (this is intended for Windows users only):
+
+```
+git config --system core.longpaths true
+```
+
+If you're using Git GUIs, use `--global` like so:
+
+```
+git config --global core.longpaths true
+```
+
 ## Running Tests
 
 The tests are included in the `src/RallyProtocol.Unity` project. To run the tests, open the project in Unity and use the Unity Test Runner window.
